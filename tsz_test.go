package tsz

import (
	"github.com/dgryski/go-tsz/testdata"
	"testing"
	"time"
)

func TestExampleEncoding(t *testing.T) {

	// Example from the paper
	t0, _ := time.ParseInLocation("Jan _2 2006 15:04:05", "Mar 24 2015 02:00:00", time.Local)
	tunix := uint32(t0.Unix())

	s := New(tunix)

	tunix += 62
	s.Push(tunix, 12)

	tunix += 60
	s.Push(tunix, 12)

	tunix += 60
	s.Push(tunix, 24)

	// extra tests

	// floating point masking/shifting bug
	tunix += 60
	s.Push(tunix, 13)

	tunix += 60
	s.Push(tunix, 24)

	// delta-of-delta sizes
	tunix += 300 // == delta-of-delta of 240
	s.Push(tunix, 24)

	tunix += 900 // == delta-of-delta of 600
	s.Push(tunix, 24)

	tunix += 900 + 2050 // == delta-of-delta of 600
	s.Push(tunix, 24)

	it := s.Iter()

	tunix = uint32(t0.Unix())
	want := []struct {
		t uint32
		v float64
	}{
		{tunix + 62, 12},
		{tunix + 122, 12},
		{tunix + 182, 24},

		{tunix + 242, 13},
		{tunix + 302, 24},

		{tunix + 602, 24},
		{tunix + 1502, 24},
		{tunix + 4452, 24},
	}

	for _, w := range want {
		if !it.Next() {
			t.Fatalf("Next()=false, want true")
		}
		tt, vv := it.Values()
		if w.t != tt || w.v != vv {
			t.Errorf("Values()=(%v,%v), want (%v,%v)\n", tt, vv, w.t, w.v)
		}
	}

	if it.Next() {
		t.Fatalf("Next()=true, want false")
	}

	if err := it.Err(); err != nil {
		t.Errorf("it.Err()=%v, want nil", err)
	}
}

func TestRoundtrip(t *testing.T) {

	s := New(testdata.TwoHoursData[0].T)
	for _, p := range testdata.TwoHoursData {
		s.Push(p.T, p.V)
	}

	it := s.Iter()
	for _, w := range testdata.TwoHoursData {
		if !it.Next() {
			t.Fatalf("Next()=false, want true")
		}
		tt, vv := it.Values()
		// t.Logf("it.Values()=(%+v, %+v)\n", time.Unix(int64(tt), 0), vv)
		if w.T != tt || w.V != vv {
			t.Errorf("Values()=(%v,%v), want (%v,%v)\n", tt, vv, w.T, w.V)
		}
	}

	if it.Next() {
		t.Fatalf("Next()=true, want false")
	}

	if err := it.Err(); err != nil {
		t.Errorf("it.Err()=%v, want nil", err)
	}
}

func TestConcurrentRoundtripImmediateWrites(t *testing.T) {
	testConcurrentRoundtrip(t, time.Duration(0))
}
func TestConcurrentRoundtrip1MsBetweenWrites(t *testing.T) {
	testConcurrentRoundtrip(t, time.Millisecond)
}
func TestConcurrentRoundtrip10MsBetweenWrites(t *testing.T) {
	testConcurrentRoundtrip(t, 10*time.Millisecond)
}

// Test reading while writing at the same time.
func testConcurrentRoundtrip(t *testing.T, sleep time.Duration) {
	s := New(testdata.TwoHoursData[0].T)

	//notify the reader about the number of points that have been written.
	writeNotify := make(chan int)

	// notify the reader when we have finished.
	done := make(chan struct{})

	// continuously iterate over the values of the series.
	// when a write is made, the total number of points in the series
	// will be sent over the channel, so we can make sure we are reading
	// the correct amount of values.
	go func(numPoints chan int, finished chan struct{}) {
		written := 0
		for {
			select {
			case written = <-numPoints:
			default:
				read := 0
				it := s.Iter()
				// read all of the points in the series.
				for it.Next() {
					tt, vv := it.Values()
					expectedT := testdata.TwoHoursData[read].T
					expectedV := testdata.TwoHoursData[read].V
					if expectedT != tt || expectedV != vv {
						t.Errorf("metric values dont match what was written. (%d, %f) != (%d, %f)\n", tt, vv, expectedT, expectedV)
					}
					read++
				}
				//check that the number of points read matches the number of points
				// written to the series.
				if read != written && read != written+1 {
					// check if a point was written while we were running
					select {
					case written = <-numPoints:
						// a new point was written.
						if read != written && read != written+1 {
							t.Errorf("expexcted %d values in series, got %d", written, read)
						}
					default:
						t.Errorf("expexcted %d values in series, got %d", written, read)
					}
				}
			}
			//check if we have finished writing points.
			select {
			case <-finished:
				return
			default:
			}
		}
	}(writeNotify, done)

	// write points to the series.
	for i := 0; i < 100; i++ {
		s.Push(testdata.TwoHoursData[i].T, testdata.TwoHoursData[i].V)
		writeNotify <- i + 1
		time.Sleep(sleep)
	}
	done <- struct{}{}
}

func BenchmarkEncode(b *testing.B) {
	b.SetBytes(int64(len(testdata.TwoHoursData) * 12))
	for i := 0; i < b.N; i++ {
		s := New(testdata.TwoHoursData[0].T)
		for _, tt := range testdata.TwoHoursData {
			s.Push(tt.T, tt.V)
		}
	}
}

<<<<<<< HEAD
func BenchmarkDecode(b *testing.B) {
	b.SetBytes(int64(len(testdata.TwoHoursData) * 12))
=======
func BenchmarkDecodeSeries(b *testing.B) {
>>>>>>> 9e5fbaa3
	s := New(testdata.TwoHoursData[0].T)
	for _, tt := range testdata.TwoHoursData {
		s.Push(tt.T, tt.V)
	}

	b.ResetTimer()

	for i := 0; i < b.N; i++ {
		it := s.Iter()
		var j int
		for it.Next() {
			j++
		}
	}
}

func BenchmarkDecodeByteSlice(b *testing.B) {
	s := New(testdata.TwoHoursData[0].T)
	for _, tt := range testdata.TwoHoursData {
		s.Push(tt.T, tt.V)
	}

	s.Finish()
	bytes := s.Bytes()
	buf := make([]byte, len(bytes))
	b.ResetTimer()

	for i := 0; i < b.N; i++ {
		copy(buf, bytes)
		it, _ := NewIterator(buf)
		var j int
		for it.Next() {
			j++
		}
	}
}

func TestEncodeSimilarFloats(t *testing.T) {
	tunix := uint32(time.Unix(0, 0).Unix())
	s := New(tunix)
	want := []struct {
		t uint32
		v float64
	}{
		{tunix, 6.00065e+06},
		{tunix + 1, 6.000656e+06},
		{tunix + 2, 6.000657e+06},
		{tunix + 3, 6.000659e+06},
		{tunix + 4, 6.000661e+06},
	}

	for _, v := range want {
		s.Push(v.t, v.v)
	}

	s.Finish()

	it := s.Iter()

	for _, w := range want {
		if !it.Next() {
			t.Fatalf("Next()=false, want true")
		}
		tt, vv := it.Values()
		if w.t != tt || w.v != vv {
			t.Errorf("Values()=(%v,%v), want (%v,%v)\n", tt, vv, w.v, w.v)
		}
	}

	if it.Next() {
		t.Fatalf("Next()=true, want false")
	}

	if err := it.Err(); err != nil {
		t.Errorf("it.Err()=%v, want nil", err)
	}
}<|MERGE_RESOLUTION|>--- conflicted
+++ resolved
@@ -193,12 +193,8 @@
 	}
 }
 
-<<<<<<< HEAD
-func BenchmarkDecode(b *testing.B) {
+func BenchmarkDecodeSeries(b *testing.B) {
 	b.SetBytes(int64(len(testdata.TwoHoursData) * 12))
-=======
-func BenchmarkDecodeSeries(b *testing.B) {
->>>>>>> 9e5fbaa3
 	s := New(testdata.TwoHoursData[0].T)
 	for _, tt := range testdata.TwoHoursData {
 		s.Push(tt.T, tt.V)
@@ -216,6 +212,7 @@
 }
 
 func BenchmarkDecodeByteSlice(b *testing.B) {
+	b.SetBytes(int64(len(testdata.TwoHoursData) * 12))
 	s := New(testdata.TwoHoursData[0].T)
 	for _, tt := range testdata.TwoHoursData {
 		s.Push(tt.T, tt.V)
